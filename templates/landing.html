<!DOCTYPE html>
<html lang="en">
  <head>
    <meta charset="UTF-8" />
    <meta name="viewport" content="width=device-width, initial-scale=1.0" />
    <title>ASL Recognition System</title>
    <link
      rel="stylesheet"
      href="{{ url_for('static', filename='css/landing.css') }}"
    />
    <link
      rel="stylesheet"
      href="https://cdnjs.cloudflare.com/ajax/libs/font-awesome/6.4.0/css/all.min.css"
    />
    <link
      href="https://fonts.googleapis.com/css2?family=Poppins:wght@300;400;500;600;700&display=swap"
      rel="stylesheet"
    />
  </head>
  <body>
    <header>
<<<<<<< HEAD
      <nav>
        <div class="logo">
          <img
            src="{{ url_for('static', filename='images/logo.png') }}"
            alt="ASL Logo"
          />
          <h1>Learn2Sign</h1>
        </div>
        <ul class="nav-links">
          <li><a href="#features">Features</a></li>
          <li><a href="#how-it-works">How It Works</a></li>
          <li><a href="#benefits">Benefits</a></li>
          <li><a href="#contact">Contact</a></li>
        </ul>
        <div class="cta-button">
          <a href="/dashboard" class="btn primary-btn">Login </a>
        </div>
        <div class="hamburger">
          <span></span>
          <span></span>
          <span></span>
        </div>
      </nav>
=======
        <nav>
            <div class="logo">
                <img src="{{ url_for('static', filename='images/logo.png') }}" alt="ASL Logo">
                <h1>ASL Connect</h1>
            </div>
            <ul class="nav-links">
                <li><a href="#features">Features</a></li>
                <li><a href="#how-it-works">How It Works</a></li>
                <li><a href="#benefits">Benefits</a></li>
                <li><a href="#contact">Contact</a></li>
            </ul>
            <div class="cta-button">
                <a href="/login" class="btn primary-btn">Login </a>
            </div>
            <div class="hamburger">
                <span></span>
                <span></span>
                <span></span>
            </div>
        </nav>
>>>>>>> 5bc3149d
    </header>

    <section class="hero">
      <div class="hero-content">
        <h1>Breaking Communication Barriers</h1>
        <h2>Real-time ASL Recognition for Video Calls</h2>
        <p>
          Connect with anyone, anywhere through American Sign Language with our
          advanced recognition technology.
        </p>
        <!-- Update the CTA buttons in the landing page -->
        <!-- Find all instances of "/video-call" and replace with "/dashboard" -->

        <!-- For example, in the hero section: -->
        <div class="hero-buttons">
          <a href="/dashboard" class="btn primary-btn">Get Started</a>
          <a href="#demo" class="btn secondary-btn">Watch Demo</a>
        </div>

        <!-- And any other places where you have links to "/video-call" -->
      </div>
      <div class="hero-image">
        <img
          src="{{ url_for('static', filename='/images/landing.jpg') }}"
          alt="ASL Recognition Demo"
        />
      </div>
    </section>

    <section id="features" class="features">
      <h2 class="section-title">Key Features</h2>
      <div class="features-container">
        <div class="feature-card">
          <div class="feature-icon">
            <i class="fas fa-hand-sparkles"></i>
          </div>
          <h3>Real-time Recognition</h3>
          <p>
            Advanced machine learning model detects and interprets ASL signs
            instantly.
          </p>
        </div>
        <div class="feature-card">
          <div class="feature-icon">
            <i class="fas fa-closed-captioning"></i>
          </div>
          <h3>Live Subtitles</h3>
          <p>
            Automatically converts recognized signs to text subtitles during
            video calls.
          </p>
        </div>
        <div class="feature-card">
          <div class="feature-icon">
            <i class="fas fa-hands"></i>
          </div>
          <h3>Multi-hand Support</h3>
          <p>
            Recognizes both single-hand and two-hand ASL signs for comprehensive
            communication.
          </p>
        </div>
        <div class="feature-card">
          <div class="feature-icon">
            <i class="fas fa-globe"></i>
          </div>
          <h3>Cross-Platform</h3>
          <p>
            Works seamlessly across different devices and operating systems.
          </p>
        </div>
      </div>
    </section>

    <section id="how-it-works" class="how-it-works">
      <h2 class="section-title">How It Works</h2>
      <div class="steps-container">
        <div class="step">
          <div class="step-number">1</div>
          <div class="step-content">
            <h3>Hand Detection</h3>
            <p>
              Our system uses MediaPipe to detect and track hand movements in
              real-time.
            </p>
          </div>
        </div>
        <div class="step">
          <div class="step-number">2</div>
          <div class="step-content">
            <h3>Landmark Extraction</h3>
            <p>
              21 key points on each hand are identified and normalized for
              processing.
            </p>
          </div>
        </div>
        <div class="step">
          <div class="step-number">3</div>
          <div class="step-content">
            <h3>Sign Recognition</h3>
            <p>
              Our trained ML model analyzes the landmarks to recognize ASL
              signs.
            </p>
          </div>
        </div>
        <div class="step">
          <div class="step-number">4</div>
          <div class="step-content">
            <h3>Subtitle Generation</h3>
            <p>
              Recognized signs are converted to text and displayed as subtitles.
            </p>
          </div>
        </div>
      </div>
    </section>

    <section id="demo" class="demo">
      <h2 class="section-title">See It In Action</h2>
      <div class="demo-container">
        <div class="demo-video">
          <video
            controls
            poster="{{ url_for('static', filename='images/demo-poster.jpg') }}"
          >
            <source
              src="{{ url_for('static', filename='videos/asl-demo.mp4') }}"
              type="video/mp4"
            />
            Your browser does not support the video tag.
          </video>
        </div>
        <div class="demo-content">
          <h3>Experience Seamless Communication</h3>
          <p>
            Watch how our ASL Recognition System breaks down communication
            barriers in real-time. The system accurately detects hand gestures
            and converts them to text, enabling natural conversations between
            sign language users and others.
          </p>
          <a href="/dashboard" class="btn primary-btn">Try It Yourself</a>
        </div>
      </div>
    </section>

    <section id="benefits" class="benefits">
      <h2 class="section-title">Why Choose ASL Connect?</h2>
      <div class="benefits-container">
        <div class="benefit">
          <i class="fas fa-universal-access"></i>
          <h3>Accessibility</h3>
          <p>
            Makes communication accessible for deaf and hard-of-hearing
            individuals.
          </p>
        </div>
        <div class="benefit">
          <i class="fas fa-bolt"></i>
          <h3>Efficiency</h3>
          <p>
            Real-time processing ensures natural conversation flow without
            delays.
          </p>
        </div>
        <div class="benefit">
          <i class="fas fa-shield-alt"></i>
          <h3>Privacy</h3>
          <p>
            All processing happens locally, ensuring your conversations remain
            private.
          </p>
        </div>
        <div class="benefit">
          <i class="fas fa-graduation-cap"></i>
          <h3>Learning</h3>
          <p>Helps users learn and practice ASL through immediate feedback.</p>
        </div>
      </div>
    </section>

    <section id="cta" class="cta">
      <div class="cta-content">
        <h2>Ready to Experience ASL Connect?</h2>
        <p>
          Join thousands of users who are breaking communication barriers with
          our technology.
        </p>
        <a href="/dashboard" class="btn primary-btn">Start Video Call Now</a>
      </div>
    </section>

    <section id="contact" class="contact">
      <h2 class="section-title">Contact Us</h2>
      <div class="contact-container">
        <div class="contact-form">
          <form id="contactForm">
            <div class="form-group">
              <label for="name">Name</label>
              <input type="text" id="name" name="name" required />
            </div>
            <div class="form-group">
              <label for="email">Email</label>
              <input type="email" id="email" name="email" required />
            </div>
            <div class="form-group">
              <label for="message">Message</label>
              <textarea
                id="message"
                name="message"
                rows="5"
                required
              ></textarea>
            </div>
            <button type="submit" class="btn primary-btn">Send Message</button>
          </form>
        </div>
        <div class="contact-info">
          <div class="info-item">
            <i class="fas fa-envelope"></i>
            <p>support@aslconnect.com</p>
          </div>
          <div class="info-item">
            <i class="fas fa-phone"></i>
            <p>+1 (555) 123-4567</p>
          </div>
          <div class="info-item">
            <i class="fas fa-map-marker-alt"></i>
            <p>123 Innovation Drive, Tech City, CA 94043</p>
          </div>
          <div class="social-links">
            <a href="#" aria-label="Facebook"
              ><i class="fab fa-facebook-f"></i
            ></a>
            <a href="#" aria-label="Twitter"><i class="fab fa-twitter"></i></a>
            <a href="#" aria-label="Instagram"
              ><i class="fab fa-instagram"></i
            ></a>
            <a href="#" aria-label="LinkedIn"
              ><i class="fab fa-linkedin-in"></i
            ></a>
          </div>
        </div>
      </div>
    </section>

    <footer>
<<<<<<< HEAD
      <div class="footer-content">
        <div class="footer-logo">
          <img
            src="{{ url_for('static', filename='images/logo.png') }}"
            alt="ASL Logo"
          />
          <h3>Learn2Sign</h3>
        </div>
        <div class="footer-links">
          <div class="footer-column">
            <h4>Product</h4>
            <ul>
              <li><a href="#features">Features</a></li>
              <li><a href="#how-it-works">How It Works</a></li>
              <li><a href="#demo">Demo</a></li>
              <li><a href="#benefits">Benefits</a></li>
            </ul>
          </div>
          <div class="footer-column">
            <h4>Company</h4>
            <ul>
              <li><a href="#">About Us</a></li>
              <li><a href="#">Team</a></li>
              <li><a href="#">Careers</a></li>
              <li><a href="#contact">Contact</a></li>
            </ul>
          </div>
          <div class="footer-column">
            <h4>Resources</h4>
            <ul>
              <li><a href="#">Blog</a></li>
              <li><a href="#">Documentation</a></li>
              <li><a href="#">Support</a></li>
              <li><a href="#">Privacy Policy</a></li>
            </ul>
          </div>
=======
        <div class="footer-content">
            <div class="footer-logo">
                <img src="{{ url_for('static', filename='images/logo.png') }}" alt="ASL Logo">
                <h3>ASL Connect</h3>
            </div>
            <div class="footer-links">
                <div class="footer-column">
                    <h4>Product</h4>
                    <ul>
                        <li><a href="#features">Features</a></li>
                        <li><a href="#how-it-works">How It Works</a></li>
                        <li><a href="#demo">Demo</a></li>
                        <li><a href="#benefits">Benefits</a></li>
                    </ul>
                </div>
                <div class="footer-column">
                    <h4>Company</h4>
                    <ul>
                        <li><a href="#">About Us</a></li>
                        <li><a href="#">Team</a></li>
                        <li><a href="#">Careers</a></li>
                        <li><a href="#contact">Contact</a></li>
                    </ul>
                </div>
                <div class="footer-column">
                    <h4>Resources</h4>
                    <ul>
                        <li><a href="#">Blog</a></li>
                        <li><a href="#">Documentation</a></li>
                        <li><a href="#">Support</a></li>
                        <li><a href="#">Privacy Policy</a></li>
                    </ul>
                </div>
            </div>
        </div>
        <div class="footer-bottom">
            <p>&copy; 2025 ASL Connect. All rights reserved.</p>
>>>>>>> 5bc3149d
        </div>
      </div>
      <div class="footer-bottom">
        <p>&copy; 2025 Learn2Sign. All rights reserved.</p>
      </div>
    </footer>

    <script src="{{ url_for('static', filename='js/landing.js') }}"></script>
  </body>
</html><|MERGE_RESOLUTION|>--- conflicted
+++ resolved
@@ -19,31 +19,6 @@
   </head>
   <body>
     <header>
-<<<<<<< HEAD
-      <nav>
-        <div class="logo">
-          <img
-            src="{{ url_for('static', filename='images/logo.png') }}"
-            alt="ASL Logo"
-          />
-          <h1>Learn2Sign</h1>
-        </div>
-        <ul class="nav-links">
-          <li><a href="#features">Features</a></li>
-          <li><a href="#how-it-works">How It Works</a></li>
-          <li><a href="#benefits">Benefits</a></li>
-          <li><a href="#contact">Contact</a></li>
-        </ul>
-        <div class="cta-button">
-          <a href="/dashboard" class="btn primary-btn">Login </a>
-        </div>
-        <div class="hamburger">
-          <span></span>
-          <span></span>
-          <span></span>
-        </div>
-      </nav>
-=======
         <nav>
             <div class="logo">
                 <img src="{{ url_for('static', filename='images/logo.png') }}" alt="ASL Logo">
@@ -56,7 +31,7 @@
                 <li><a href="#contact">Contact</a></li>
             </ul>
             <div class="cta-button">
-                <a href="/login" class="btn primary-btn">Login </a>
+                <a href="/dashboard" class="btn primary-btn">Dashboard </a>
             </div>
             <div class="hamburger">
                 <span></span>
@@ -64,7 +39,6 @@
                 <span></span>
             </div>
         </nav>
->>>>>>> 5bc3149d
     </header>
 
     <section class="hero">
@@ -313,44 +287,6 @@
     </section>
 
     <footer>
-<<<<<<< HEAD
-      <div class="footer-content">
-        <div class="footer-logo">
-          <img
-            src="{{ url_for('static', filename='images/logo.png') }}"
-            alt="ASL Logo"
-          />
-          <h3>Learn2Sign</h3>
-        </div>
-        <div class="footer-links">
-          <div class="footer-column">
-            <h4>Product</h4>
-            <ul>
-              <li><a href="#features">Features</a></li>
-              <li><a href="#how-it-works">How It Works</a></li>
-              <li><a href="#demo">Demo</a></li>
-              <li><a href="#benefits">Benefits</a></li>
-            </ul>
-          </div>
-          <div class="footer-column">
-            <h4>Company</h4>
-            <ul>
-              <li><a href="#">About Us</a></li>
-              <li><a href="#">Team</a></li>
-              <li><a href="#">Careers</a></li>
-              <li><a href="#contact">Contact</a></li>
-            </ul>
-          </div>
-          <div class="footer-column">
-            <h4>Resources</h4>
-            <ul>
-              <li><a href="#">Blog</a></li>
-              <li><a href="#">Documentation</a></li>
-              <li><a href="#">Support</a></li>
-              <li><a href="#">Privacy Policy</a></li>
-            </ul>
-          </div>
-=======
         <div class="footer-content">
             <div class="footer-logo">
                 <img src="{{ url_for('static', filename='images/logo.png') }}" alt="ASL Logo">
@@ -388,7 +324,6 @@
         </div>
         <div class="footer-bottom">
             <p>&copy; 2025 ASL Connect. All rights reserved.</p>
->>>>>>> 5bc3149d
         </div>
       </div>
       <div class="footer-bottom">
